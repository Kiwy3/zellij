--- conflicted
+++ resolved
@@ -2,8 +2,8 @@
 # @Date:   2022-05-03T15:41:48+02:00
 # @Email:  thomas.firmin@univ-lille.fr
 # @Project: Zellij
-# @Last modified by:   tfirmin
-# @Last modified time: 2022-06-19T11:55:08+02:00
+# @Last modified by:   ThomasFirmin
+# @Last modified time: 2022-05-03T16:00:13+02:00
 # @License: CeCILL-C (http://www.cecill.info/index.fr.html)
 # @Copyright: Copyright (C) 2022 Thomas Firmin
 
@@ -71,14 +71,6 @@
 
     Examples
     --------
-<<<<<<< HEAD
-    >>> from zellij.core.search_space import Searchspace
-    >>> labels = ["learning rate","neurons","activation"]
-    >>> types = ["R","D","C"]
-    >>> values = [[-5.0, 5.0],[0, 20],["relu","tanh","sigmoid"]]
-    >>> sp = Mixed(labels,types,values, neighborhood)
-=======
->>>>>>> e6850fe1
 
     """
 
@@ -636,26 +628,4 @@
         )
         self.distance.target = self
 
-<<<<<<< HEAD
-            plt.savefig(save_path, bbox_inches="tight")
-            plt.close()
-        else:
-            f.canvas.mpl_connect("pick_event", onpick)
-            plt.show()
-
-        # for i in range(self.n_variables):
-        #     if self.types[i] == "C":
-        #         inter = X[self.labels[i]].astype("category").cat.codes
-        #         X.drop(self.labels[i], axis=1)
-        #         X[self.labels[i]] = (inter - inter.min()) / (inter.max() - inter.min())
-        #     else:
-        #         X[self.labels[i]] = (X[self.labels[i]] - self.values[i][0]) / (self.values[i][1] - self.values[i][0])
-        #
-        # dataf = X.iloc[:, : self.n_variables]
-        # dataf["loss_value"] = Y
-        # parallel_coordinates(dataf, "loss_value", colormap="viridis_r")
-        # plt.show()
-
-=======
-        super(ContinuousSearchspace, self).__init__(values, loss, **kwargs)
->>>>>>> e6850fe1
+        super(ContinuousSearchspace, self).__init__(values, loss, **kwargs)